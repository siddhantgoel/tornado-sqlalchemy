[[source]]

url = "https://pypi.org/simple"
verify_ssl = true
name = "pypi"


[packages]

mysqlclient = ">=1.3"
psycopg2-binary = ">=2.7"
tornado = ">=4.0, <5.0"
sqlalchemy = ">=1.0"


[dev-packages]

<<<<<<< HEAD
flake8 = "==3.6.0"
pytest = "==3.9.2"
=======
flake8 = "==3.5.0"
pytest = "==3.9.3"
>>>>>>> 3eee36b1
twine = "==1.12.1"
isort = "==4.3.4"


[requires]

python_version = "3.7"


[packages.tornado-sqlalchemy]

editable = true
path = "."<|MERGE_RESOLUTION|>--- conflicted
+++ resolved
@@ -15,13 +15,8 @@
 
 [dev-packages]
 
-<<<<<<< HEAD
 flake8 = "==3.6.0"
-pytest = "==3.9.2"
-=======
-flake8 = "==3.5.0"
 pytest = "==3.9.3"
->>>>>>> 3eee36b1
 twine = "==1.12.1"
 isort = "==4.3.4"
 
